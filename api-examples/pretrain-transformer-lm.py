import logging
import time
import os
from argparse import ArgumentParser
import tempfile
<<<<<<< HEAD
import baseline
=======
>>>>>>> 9b4fb336
from torch.nn.parallel import DistributedDataParallel
from torch.utils.data import DataLoader, TensorDataset
from eight_mile.utils import str2bool, write_json, Offsets
import baseline.pytorch.embeddings
import baseline.embeddings
from eight_mile.optz import *
from eight_mile.pytorch.layers import checkpoint_for, rm_old_checkpoints, Average
from eight_mile.pytorch.optz import *
from eight_mile.pytorch.serialize import save_tlm_npz
from baseline.pytorch.lm import TransformerLanguageModel
from baseline.vectorizers import Char2DVectorizer, Token1DVectorizer, AbstractVectorizer, BPEVectorizer1D
from baseline.utils import DataDownloader
import numpy as np
import codecs
from collections import Counter

logger = logging.getLogger(__file__)

"""Pre-train a Transformer model in PyTorch

This file uses Baseline to train a Transformer with PyTorch on multiple GPUs.
It is inspired by: https://github.com/huggingface/naacl_transfer_learning_tutorial/blob/master/pretraining_train.py
This pretraining module has multiple configurations that allow it to support

  * 3 types of pre-training tokenization
    - word
    - subword (based on BERT tokenizer)
    - ELMo (Kim et al 2015) char method
  * pretraining on several datasets including PTB, Wikitext 2 (including raw) and Wikitext 103 (including raw).

If you use `tokens=bpe`, it requires fastBPE.
If you use `tokens=wordpiece` it requires bert_pretrained_pytorch.  
Otherwise, it depends only on six, numpy, pytorch, and baseline.

Because we are trying to pretrain a language model so we can do better on downstream tasks, it probably makes more
sense to train on a full word model, not a model where rare words have already been replaced.

"""
DATASETS = {
    "ptb": {
        "train_file": "train.txt",
        "valid_file": "valid.txt",
        "test_file": "test.txt",
        "download": "https://www.dropbox.com/s/5g8en2jc9951omu/ptb.tar.gz?dl=1",
        "sha1": "56aacd9bd3aeffb34a9536e8de2341a8d6770f7b"
    },
    "wikitext-2": {
        "train_file": "train.txt",
        "valid_file": "valid.txt",
        "test_file": "test.txt",
        "download": "https://www.dropbox.com/s/q4i2vxw1nkhsk8g/wikitext-2.tar.gz?dl=1"
    },
    "wikitext-2-raw": {
        "train_file": "wikitext-2-raw/wiki.train.raw",
        "valid_file": "wikitext-2-raw/wiki.valid.raw",
        "test_file": "wikitext-2-raw/wiki.test.raw",
        "download": "https://s3.amazonaws.com/research.metamind.io/wikitext/wikitext-2-raw-v1.zip"
    },
    "wikitext-103": {
        "train_file": "wikitext-103/wiki.train.tokens",
        "valid_file": "wikitext-103/wiki.valid.tokens",
        "test_file": "wikitext-103/wiki.test.tokens",
        "download": "https://s3.amazonaws.com/research.metamind.io/wikitext/wikitext-103-v1.zip"
    },
    "wikitext-103-raw": {
        "train_file": "wikitext-103/wiki.train.raw",
        "valid_file": "wikitext-103/wiki.valid.raw",
        "test_file": "wikitext-103/wiki.test.raw",
        "download": "https://s3.amazonaws.com/research.metamind.io/wikitext/wikitext-103-raw-v1.zip"
    }
}

X_CHAR_EMBEDDINGS = {
    "dsz": 16,
    "wsz": 128,
    "keep_unused": True,
    "cfiltsz": [
        [1, 32],
        [2, 32],
        [3, 64],
        [4, 128],
        [5, 256],
        [6, 512],
        [7, 1024]
    ],
    "gating": "highway",
    "num_gates": 2,
    "projsz": 512
}

BERT_TOKENIZER = None


<<<<<<< HEAD
=======
class SavableFastBPE(object):
    def __init__(self, codes_path, vocab_path):
        from fastBPE import fastBPE
        self.codes = open(codes_path, 'rb').read()
        self.vocab = open(vocab_path, 'rb').read()
        self.bpe = fastBPE(codes_path, vocab_path)

    def __getstate__(self):
        return {'codes': self.codes, 'vocab': self.vocab}

    def __setstate__(self, state):
        with tempfile.NamedTemporaryFile() as codes, tempfile.NamedTemporaryFile() as vocab:
            codes.write(state['codes'])
            vocab.write(state['vocab'])
            self.bpe = fastBPE(codes.name, vocab.name)

    def apply(self, sentences):
        return self.bpe.apply(sentences)


class BPEVectorizer1D(AbstractVectorizer):
    """Define a Baseline Vectorizer for BPE using fastBPE (https://github.com/glample/fastBPE)

    If you use tokens=bpe, this vectorizer is used, and so then there is a
    dependency on fastBPE

    To use BPE, we assume that a Dictionary of codes and vocab was already created

    """
    def __init__(self, **kwargs):
        """Loads a BPE tokenizer"""
        super(BPEVectorizer1D, self).__init__(kwargs.get('transform_fn'))
        self.max_seen = 128
        self.model_file = kwargs.get('model_file')
        self.vocab_file = kwargs.get('vocab_file')
        self.tokenizer = SavableFastBPE(self.model_file, self.vocab_file)
        self.mxlen = kwargs.get('mxlen', -1)
        self.vocab = {k: i for i, k in enumerate(self.read_vocab(self.vocab_file))}

    def read_vocab(self, s):
        vocab = [] + Offsets.VALUES + ['[CLS]', '[MASK]']
        with open(s, "r") as f:
            for line in f.readlines():
                token = line.split()[0].strip()
                vocab.append(token)
        return vocab

    def count(self, tokens):
        seen = 0
        counter = Counter()
        for tok in self.iterable(tokens):
            counter[tok] += 1
            seen += 1
        self.max_seen = max(self.max_seen, seen)
        return counter

    def iterable(self, tokens):
        for t in tokens:
            if t in Offsets.VALUES:
                yield t
            elif t == '<unk>':
                yield Offsets.VALUES[Offsets.UNK]
            elif t == '<eos>':
                yield Offsets.VALUES[Offsets.EOS]
            else:
                subwords = self.tokenizer.apply([t])[0].split()
                for x in subwords:
                    yield x

    def _next_element(self, tokens, vocab):
        for atom in self.iterable(tokens):
            value = vocab.get(atom)
            if value is None:
                value = vocab[Offsets.VALUES[Offsets.UNK]]  # This shouldnt actually happen
            yield value

    def run(self, tokens, vocab):
        if self.mxlen < 0:
            self.mxlen = self.max_seen
        vec1d = np.zeros(self.mxlen, dtype=np.long)
        for i, atom in enumerate(self._next_element(tokens, vocab)):
            if i == self.mxlen:
                i -= 1
                break
            vec1d[i] = atom
        valid_length = i + 1
        return vec1d, valid_length

    def get_dims(self):
        return self.mxlen,


>>>>>>> 9b4fb336
class WordPieceVectorizer1D(AbstractVectorizer):
    """Define a Baseline Vectorizer that can do WordPiece with BERT tokenizer

    If you use tokens=wordpiece, this vectorizer is used, and so then there is
    a dependency on bert_pretrained_pytorch
    """

    def __init__(self, **kwargs):
        """Loads a BertTokenizer using bert_pretrained_pytorch

        :param kwargs:
        """
        super().__init__(kwargs.get('transform_fn'))
        from pytorch_pretrained_bert import BertTokenizer
        self.max_seen = 128
        handle = kwargs.get('embed_file')
        custom_vocab = kwargs.get('vocab_file')
        if custom_vocab is None:
            self.tokenizer = BertTokenizer.from_pretrained(handle, do_lower_case=False)
        else:
            special_tokens = kwargs.get('special_tokens')
            never_split = ('[UNK]', '[SEP]', '[PAD]', '[CLS]', '[MASK]') + special_tokens
            self.tokenizer = BertTokenizer(custom_vocab, do_basic_tokenize=True, never_split=never_split)
        self.mxlen = kwargs.get('mxlen', -1)

    @property
    def vocab(self):
        return self.tokenizer.vocab

    def count(self, tokens):
        seen = 0
        counter = Counter()
        for tok in self.iterable(tokens):
            counter[tok] += 1
            seen += 1
        self.max_seen = max(self.max_seen, seen)
        return counter

    def iterable(self, tokens):
        for tok in tokens:
            if tok == '<unk>':
                yield '[UNK]'
            elif tok == '<EOS>':
                yield '[SEP]'
            else:
                for subtok in self.tokenizer.tokenize(tok):
                    yield subtok

    def _next_element(self, tokens, vocab):
        for atom in self.iterable(tokens):
            value = vocab.get(atom)
            if value is None:
                value = vocab['[UNK]']
            yield value

    def run(self, tokens, vocab):
        if self.mxlen < 0:
            self.mxlen = self.max_seen
        vec1d = np.zeros(self.mxlen, dtype=np.long)
        for i, atom in enumerate(self._next_element(tokens, vocab)):
            if i == self.mxlen:
                i -= 1
                break
            vec1d[i] = atom
        valid_length = i + 1
        return vec1d, valid_length

    def get_dims(self):
        return self.mxlen,


class TensorDatasetReaderBase(object):
    """Provide a base-class to do operations that are independent of token representation
    """
    def __init__(self, nctx, vectorizers):
        self.vectorizers = vectorizers
        self.nctx = nctx
        self.num_words = {}

    def build_vocab(self, files):
        vocabs = {k: Counter() for k in self.vectorizers.keys()}

        for file in files:
            if file is None:
                continue
            self.num_words[file] = 0
            with codecs.open(file, encoding='utf-8', mode='r') as f:
                sentences = []
                for line in f:
                    split_sentence = line.split() + ['<EOS>']
                    self.num_words[file] += len(split_sentence)
                    sentences += split_sentence
                for k, vectorizer in self.vectorizers.items():
                    vocabs[k].update(vectorizer.count(sentences))
        return vocabs

    def load_features(self, filename, vocabs):

        features = dict()
        with codecs.open(filename, encoding='utf-8', mode='r') as f:
            sentences = []
            for line in f:
                sentences += line.strip().split() + ['<EOS>']
            for k, vectorizer in self.vectorizers.items():
                vec, valid_lengths = vectorizer.run(sentences, vocabs[k])
                features[k] = vec[:valid_lengths]
                shp = list(vectorizer.get_dims())
                shp[0] = valid_lengths
                features['{}_dims'.format(k)] = tuple(shp)
        return features


class TensorWordDatasetReader(TensorDatasetReaderBase):
    """Read each word, and produce a tensor of x and y that are identical
    """
    def __init__(self, nctx, use_subword=None, model_file=None, vocab_file=None, special_tokens=None):
        """Create a reader with a context window that reads words

        :param nctx: The context window length
        :param use_subword: If this is not none, it should be either 'bpe' or 'wordpiece'
        """
        self.use_subword = use_subword

        if self.use_subword == 'bpe':
            vectorizer = BPEVectorizer1D(model_file=model_file, vocab_file=vocab_file)
        elif self.use_subword == 'wordpiece':
            vectorizer = WordPieceVectorizer1D(embed_file=model_file, vocab_file=vocab_file,
                                               special_tokens=special_tokens)
        else:
            vectorizer = Token1DVectorizer(transform_fn=baseline.lowercase)
        super().__init__(nctx, {'x': vectorizer})

    def build_vocab(self, files):
        """Read the vocab file to get the tokens

        :param files:
        :return:
        """
        if self.use_subword is not None:
            super().build_vocab(files)
            return {'x': self.vectorizers['x'].vocab}
        return super().build_vocab(files)

    def load(self, filename, vocabs):
        features = self.load_features(filename, vocabs)
        x_tensor = torch.tensor(features['x'], dtype=torch.long)
        num_sequences_word = (x_tensor.size(0) // self.nctx) * self.nctx
        x_tensor = x_tensor.narrow(0, 0, num_sequences_word).view(-1, self.nctx)
        return TensorDataset(x_tensor, x_tensor)


class TensorCharDatasetReader(TensorDatasetReaderBase):
    """TensorCharDatasetReader reads in a vocab and then a dataset and returns as a `dict` of `string` to `ndarray`
    """
    def __init__(self, nctx, chars_per_word):
        y_vectorizer = Token1DVectorizer(transform_fn=baseline.lowercase)
        x_vectorizer = Char2DVectorizer(mxwlen=chars_per_word)
        super(TensorCharDatasetReader, self).__init__(nctx, {'x': x_vectorizer, 'y': y_vectorizer})
        self.chars_per_word = chars_per_word

    def load(self, filename, vocabs):
        features = self.load_features(filename, vocabs)
        y_tensor = torch.tensor(features['y'], dtype=torch.long)
        num_sequences_word = (y_tensor.size(0) // self.nctx) * self.nctx
        y_tensor = y_tensor.narrow(0, 0, num_sequences_word).view(-1, self.nctx)

        x_dataset = torch.tensor(features['x'], dtype=torch.long)
        x_tensor = torch.tensor(x_dataset, dtype=torch.long)
        x_tensor = x_tensor.narrow(0, 0, num_sequences_word)
        x_tensor = x_tensor.view(-1, self.nctx, self.chars_per_word)
        return TensorDataset(x_tensor, y_tensor)


def load_data(token_type, reader, dataset, file_key, vocabs, caching):
    cached_file = '{}-{}.cache'.format(dataset[file_key], token_type)
    if caching and os.path.exists(cached_file):
        logger.info("Reloading %s from cached file [%s]", file_key, cached_file)
        loaded = torch.load(cached_file)
    else:
        loaded = reader.load(dataset[file_key], vocabs)
        logger.info("Caching %s to [%s]", file_key, cached_file)
        torch.save(loaded, cached_file)
    return loaded


def create_reader(token_type, nctx, chars_per_word, subword_model_file, subword_vocab_file, subword_special_tokens):
    if token_type == "chars":
        logger.info("Using character input")
        reader = TensorCharDatasetReader(nctx, chars_per_word)
    elif token_type == "words":
        logger.info("Using word input")
        reader = TensorWordDatasetReader(nctx)
    else:
        logger.info("Using subword ({}) input".format(token_type))
        reader = TensorWordDatasetReader(nctx, token_type, subword_model_file, subword_vocab_file,
                                         subword_special_tokens)
    return reader


def get_embed_and_vocab_cache(base_path, dataset_key, token_type, embed_type):
    return os.path.join(base_path, 'preproc-{}-{}-{}.cache'.format(dataset_key, token_type, embed_type))


def load_embed_and_vocab(token_type, reader, dataset, dataset_key, embed_type, d_model, caching):
    base_path = os.path.dirname(dataset['train_file'])
    preproc_cache = get_embed_and_vocab_cache(base_path, dataset_key, token_type, embed_type)
    if caching and os.path.exists(preproc_cache):
        logger.info("Loading cached preprocessing info [%s]", preproc_cache)
        preproc_data = torch.load(preproc_cache)
        vectorizers_mxlen = preproc_data['vectorizers_mxlen']
        for k, vectorizer in reader.vectorizers.items():
            vectorizer.max_seen = vectorizers_mxlen[k]
<<<<<<< HEAD
=======

>>>>>>> 9b4fb336
    else:
        vocab_sources = [dataset['train_file'], dataset['valid_file']]
        vocabs = reader.build_vocab(vocab_sources)
        valid_num_words = reader.num_words[dataset['valid_file']]
        vectorizers_maxlen = {}
        for k, vectorizer in reader.vectorizers.items():
            vectorizers_maxlen[k] = vectorizer.max_seen
        logger.info("Read vocabulary")
        embeddings = {}

        # If we are not using chars, then use 'x' for both input and output
        tgt_key = 'x'
        if token_type == 'chars':
            # Write JSON file here and skip this step the second time
            X_CHAR_EMBEDDINGS['embed_type'] = embed_type
            x_embedding = baseline.embeddings.load_embeddings('x', known_vocab=vocabs['x'], **X_CHAR_EMBEDDINGS)
            vocabs['x'] = x_embedding['vocab']

            y_embedding = baseline.embeddings.load_embeddings('y', dsz=1, known_vocab=vocabs['y'])
            vocabs['y'] = y_embedding['vocab']

            embeddings['x'] = x_embedding['embeddings']
            embeddings['y'] = y_embedding['embeddings']
            tgt_key = 'y'
        else:
            x_embedding = baseline.embeddings.load_embeddings('x',
                                                              dsz=d_model,
                                                              known_vocab=vocabs['x'],
                                                              embed_type=embed_type)
            logger.info("Using embedding type [%s]", embed_type)
            vocabs['x'] = x_embedding['vocab']
            embeddings['x'] = x_embedding['embeddings']

        preproc_data = {'vocabs': vocabs, 'embeddings': embeddings, 'valid_num_words': valid_num_words,
                        'tgt_key': tgt_key, 'vectorizers_mxlen': vectorizers_maxlen}
        logger.info("Saving preprocessing info [%s]", preproc_cache)
        torch.save(preproc_data, preproc_cache)
    return preproc_data


def train():
    parser = ArgumentParser()
    parser.add_argument("--basedir", type=str)
    parser.add_argument("--dataset_key", type=str, default='wikitext-2', help="key from DATASETS global")
    parser.add_argument("--train_file", type=str, help='Optional file path to use for train file')
    parser.add_argument("--valid_file", type=str, help='Optional file path to use for valid file')
    parser.add_argument("--dataset_cache", type=str, default=os.path.expanduser('~/.bl-data'),
                        help="Path or url of the dataset cache")
    parser.add_argument("--cache_features", type=str2bool, default=True)
    parser.add_argument("--embed_type", type=str, default='positional',
                        help="register label of the embeddings, so far support positional or learned-positional")
    parser.add_argument("--d_model", type=int, default=410, help="Model dimension (and embedding dsz)")
    parser.add_argument("--d_ff", type=int, default=2100, help="FFN dimension")
    parser.add_argument("--d_k", type=int, default=None, help="Dimension per head.  Use if num_heads=1 to reduce dims")
    parser.add_argument("--num_heads", type=int, default=10, help="Number of heads")
    parser.add_argument("--num_layers", type=int, default=16, help="Number of layers")
    parser.add_argument("--nctx", type=int, default=256, help="Max input length")
    parser.add_argument("--batch_size", type=int, default=8, help="Batch Size")
    parser.add_argument("--tokens", choices=["words", "chars", "bpe", "wordpiece"], default="wordpiece",
                        help="What tokens to use")
    parser.add_argument("--subword_model_file", type=str, help="If using subwords, pass this", default='bert-base-uncased')
    parser.add_argument("--subword_vocab_file", type=str, help="If using subwords with separate vocab file, pass here")
    parser.add_argument("--subword_special_tokens", type=str, nargs='*',
                        help="When using wordpiece vectorizer, this list provide special tokens to the never_split "
                             "argument of BertTokenizer. These special tokens should also be in the customized vocab "
                             "file so that they have their indices.")
    parser.add_argument("--dropout", type=float, default=0.1, help="Dropout")
    parser.add_argument("--optim", default="adam", type=str, help="Optimizer to use (defaults to adam)")
    parser.add_argument("--lr", type=float, default=4.0e-4, help="Learning rate")
    parser.add_argument("--clip", type=float, default=0.25, help="Clipping gradient norm")
    parser.add_argument("--weight_decay", type=float, default=0.0, help="Weight decay")
    parser.add_argument("--epochs", type=int, default=20, help="Num training epochs")
    parser.add_argument("--restart_from", type=str, help="Option allows you to restart from a previous checkpoint")
    parser.add_argument("--restart_tt", type=str, help="Optional param for legacy checkpoints (step|epoch)")
    parser.add_argument("--warmup_steps", type=int, default=1000, help="Num warmup steps")
    parser.add_argument("--mlm", type=str2bool, default=False, help="Use Masked Language Model (MLM) objective")
    parser.add_argument('--rpr_k', help='Relative attention positional sizes pass 0 if you dont want relative attention',
                        type=int, default=[0], nargs='+')
    parser.add_argument("--device", type=str,
                        default="cuda" if torch.cuda.is_available() else "cpu",
                        help="Device (cuda or cpu)")
    parser.add_argument("--distributed",
                        type=str2bool,
                        default=False,
                        help="Are we doing distributed training?")
    parser.add_argument("--local_rank",
                        type=int,
                        default=-1,
                        help="Local rank for distributed training (-1 means use the environment variables to find)")
    parser.add_argument("--chars_per_word",
                        type=int,
                        default=40,
                        help="How many max characters per word")

    args = parser.parse_args()

    if args.train_file and not args.valid_file:
        logger.error("If you provide a train_file, you must provide a valid_file")
        return

    if not args.train_file and args.valid_file:
        logger.error("If you provide a valid_file, you must also provide a train_file")
        return

    if args.tokens == "chars" and args.mlm:
        logger.error("Character composition cannot currently be used with the MLM objective")

    if args.basedir is None:
        args.basedir = 'transformer-{}-{}-{}'.format(args.dataset_key, args.tokens, os.getpid())
    logging.basicConfig(level=logging.INFO if args.local_rank in [-1, 0] else logging.WARN)
    logger.info("Cache directory [%s]", args.dataset_cache)

    num_gpus = int(os.environ.get("WORLD_SIZE", 1))
    args.distributed = args.distributed or num_gpus > 1
    logger.info(f"Using {num_gpus} GPUs in this job.")

    if args.distributed:
        if args.local_rank == -1:
            # https://github.com/kubeflow/pytorch-operator/issues/128
            # https://github.com/pytorch/examples/blob/master/imagenet/main.py
            logger.info("Setting local rank to RANK env variable")
            args.local_rank = int(os.environ['RANK'])
        logger.warning("Local rank (%d)", args.local_rank)
        # In an env like k8s with kubeflow each worker will only see a single gpu
        # with an id of 0. If the gpu count is 1 then we are probably in an env like
        # that so we should just use the first (and only) gpu avaiable
        if torch.cuda.device_count() == 1:
            torch.cuda.set_device(0)
            args.device = torch.device("cuda", 0)
        # This program assumes multiprocess/multi-device on a single node. Each
        # process gets a rank (via cli or ENV variable) and uses that rank to select
        # which gpu to use. This only makes sense on a single node, if you had 4
        # processes on 2 nodes where each node has 2 GPUs then the ranks would be
        # 0, 1, 2, 3 but the gpus numbers would be node 0: 0, 1 and node 1: 0, 1
        # and this assignment to gpu 3 would fail. On a single node with 4 processes
        # and 4 gpus the rank and gpu ids will align and this will work
        else:
            torch.cuda.set_device(args.local_rank)
            args.device = torch.device("cuda", args.local_rank)
        torch.distributed.init_process_group(backend='nccl', init_method='env://')

    if args.train_file:
        dataset = {'train_file': args.train_file, 'valid_file': args.valid_file}
    else:
        dataset = DataDownloader(DATASETS[args.dataset_key], args.dataset_cache).download()
    if args.subword_special_tokens is None:
        special_tokens = ()
    else:
        special_tokens = tuple(args.subword_special_tokens)
    reader = create_reader(args.tokens, args.nctx, args.chars_per_word, args.subword_model_file,
                           args.subword_vocab_file, special_tokens)

    preproc_data = load_embed_and_vocab(args.tokens, reader, dataset, args.dataset_key,
                                        args.embed_type, args.d_model, args.cache_features)

    vocabs = preproc_data['vocabs']
    if args.mlm:
        mask_from = vocabs['x']
        vocab_size = len(mask_from)
        mask_value = mask_from.get("[MASK]", mask_from.get("<MASK>", -1))
        if mask_value == -1:
            logger.error("We could not find a suitable masking token in the vocab")
            return
    os.makedirs(args.basedir, exist_ok=True)
    # We want to make sure to save our input vocab into the basedir for reuse later
    write_json(vocabs['x'], os.path.join(args.basedir, 'vocabs.json'))
    embeddings = preproc_data['embeddings']
    valid_num_words = preproc_data['valid_num_words']
    tgt_key = preproc_data['tgt_key']
    logger.info("Loaded embeddings")

    train_set = load_data(args.tokens, reader, dataset, 'train_file', vocabs, args.cache_features)
    valid_set = load_data(args.tokens, reader, dataset, 'valid_file', vocabs, args.cache_features)
    logger.info("valid. tokens [%s], valid. words [%s]", valid_set.tensors[-1].numel(), valid_num_words)

    train_sampler = torch.utils.data.distributed.DistributedSampler(train_set) if args.distributed else None
    train_loader = DataLoader(train_set, sampler=train_sampler, batch_size=args.batch_size, shuffle=(not args.distributed))
    valid_loader = DataLoader(valid_set, batch_size=args.batch_size, shuffle=False)
    logger.info("Loaded datasets")

<<<<<<< HEAD
    if len(args.rpr_k) == 0 or args.rpr_k[0] < 1:
        rpr_k = None
    else:
        rpr_k = args.rpr_k

=======
>>>>>>> 9b4fb336
    if args.mlm:
        from baseline.pytorch.lm import TransformerMaskedLanguageModel
        model = TransformerMaskedLanguageModel.create(embeddings,
                                                      hsz=args.d_model,
                                                      d_ff=args.d_ff,
                                                      tie_weights=(args.tokens != 'chars'),
                                                      dropout=args.dropout,
                                                      gpu=False,
                                                      num_heads=args.num_heads,
                                                      layers=args.num_layers,
<<<<<<< HEAD
                                                      rpr_k=rpr_k,
                                                      d_k=args.d_k,
=======
>>>>>>> 9b4fb336
                                                      src_keys=['x'], tgt_key=tgt_key)
    else:
        model = TransformerLanguageModel.create(embeddings,
                                                hsz=args.d_model,
                                                d_ff=args.d_ff,
                                                tie_weights=(args.tokens != 'chars'),
                                                dropout=args.dropout,
                                                gpu=False,
                                                num_heads=args.num_heads,
                                                layers=args.num_layers,
<<<<<<< HEAD
                                                rpr_k=rpr_k,
                                                d_k=args.d_k,
=======
>>>>>>> 9b4fb336
                                                src_keys=['x'], tgt_key=tgt_key)
    model.to(args.device)
    loss_function = model.create_loss()
    loss_function.to(args.device)

    logger.info("Loaded model and loss")

    steps_per_epoch = len(train_loader) // num_gpus
    update_on = steps_per_epoch // 10
    logger.info(f"Steps per epoch per GPU: {steps_per_epoch}. Reporting loss every {update_on} steps.")
    cosine_decay = CosineDecaySchedulerPyTorch(steps_per_epoch * args.epochs, lr=args.lr)
    linear_warmup = WarmupLinearSchedulerPyTorch(args.warmup_steps, lr=args.lr)
    lr_sched = CompositeLRScheduler(linear_warmup, cosine_decay, lr=args.lr)

    global_step = 0
    start_epoch = 0
    if args.restart_from:
        model.load_state_dict(torch.load(args.restart_from))
        vec = args.restart_from.split("-")

        if args.restart_tt:
            tick_type = args.restart_tt
        else:
            tick_type = vec[-2]
        step_num = int(vec[-1].split(".")[0])
        if tick_type == 'epoch':
            start_epoch = step_num
            global_step = start_epoch * steps_per_epoch

        else:
            start_epoch = step_num // steps_per_epoch
            global_step = step_num

        logger.info("Restarting from a previous checkpoint %s.\n\tStarting at global_step=%d, epoch=%d",
                    args.restart_from, global_step, start_epoch + 1)


    optimizer = OptimizerManager(model, global_step, optim=args.optim, lr=args.lr, lr_function=lr_sched, weight_decay=args.weight_decay)
    logger.info("Model has {:,} parameters".format(sum(p.numel() for p in model.parameters() if p.requires_grad)))

    # Prepare model for distributed training if needed
    if args.distributed:
        # This program assume pure data parallelism, each model is on a single gpu
        # If we wanted to support model and data parallelism we would need to update
        # the selection of gpus based on rank, it would need to select multiple ids
        # based on rank, here we select only a single gpu and use it for input and
        # output.
        model = DistributedDataParallel(model, device_ids=[args.device], output_device=args.device)
        logger.info("Model located on %s", args.device)

    # This is the training loop
    for epoch in range(start_epoch, args.epochs):
        avg_loss = Average('average_train_loss')
        metrics = {}
        optimizer.zero_grad()

        if args.distributed:
            train_sampler.set_epoch(epoch)

        start = time.time()
        model.train()
        for i, batch in enumerate(train_loader):
            x, y = batch
            inputs = {'x': x.to(args.device)}
            labels = y.to(args.device)
            if args.mlm:
                # Replace 15% of tokens
                masked_indices = torch.bernoulli(torch.full(labels.shape, 0.15)).type(torch.bool)
                # Anything not masked is 0 so no loss
                labels[~masked_indices] = 0
                # Of the masked items, mask 80% of them with [MASK]
                indices_replaced = torch.bernoulli(torch.full(labels.shape, 0.8)).type(torch.bool) & masked_indices
                inputs['x'][indices_replaced] = mask_value
                # Replace 10% of them with random words, rest preserved for auto-encoding
                indices_random = torch.bernoulli(torch.full(labels.shape, 0.5)).type(torch.bool) & masked_indices & ~indices_replaced
                random_words = torch.randint(vocab_size, labels.shape, dtype=torch.long, device=args.device)
                inputs['x'][indices_random] = random_words[indices_random]

            labels = labels.transpose(0, 1).contiguous()
            logits = model(inputs, None)[0].transpose(0, 1).contiguous()
            if args.mlm:
                loss = loss_function(logits, labels)
            else:
                shift_logits = logits[:-1]
                shift_labels = labels[1:]
                loss = loss_function(shift_logits, shift_labels)
            loss.backward()
            avg_loss.update(loss.item())

            torch.nn.utils.clip_grad_norm_(model.parameters(), args.clip)
            optimizer.step()
            optimizer.zero_grad()
            if (i + 1) % update_on == 0:
                logging.info(avg_loss)

        # How much time elapsed in minutes
        elapsed = (time.time() - start)/60
        train_token_loss = avg_loss.avg
        # This is the average training token-level loss across all machines
        # This is the token-level training perplexity
        train_token_ppl = math.exp(train_token_loss)
        metrics['train_elapsed_min'] = elapsed
        metrics['average_train_loss'] = train_token_loss
        metrics['train_ppl'] = train_token_ppl
        model_base = os.path.join(args.basedir, 'checkpoint')
        avg_valid_loss = Average('average_valid_loss')
        start = time.time()
        model.eval()
        for batch in valid_loader:
            with torch.no_grad():
                x, y = batch
                inputs = {'x': x.to(args.device)}
                labels = y.to(args.device)

                if args.mlm:
                    # Replace 15% of tokens
                    masked_indices = torch.bernoulli(torch.full(labels.shape, 0.15)).type(torch.bool)
                    # Anything not masked is 0 so no loss
                    labels[~masked_indices] = 0
                    # Of the masked items, mask 80% of them with [MASK]
                    indices_replaced = torch.bernoulli(torch.full(labels.shape, 0.8)).type(torch.bool) & masked_indices
                    inputs['x'][indices_replaced] = mask_value
                    # Replace 10% of them with random work
                    indices_random = torch.bernoulli(torch.full(labels.shape, 0.5)).type(torch.bool) & masked_indices & ~indices_replaced
                    random_words = torch.randint(vocab_size, labels.shape, dtype=torch.long, device=args.device)
                    inputs['x'][indices_random] = random_words[indices_random]

                labels = labels.transpose(0, 1).contiguous()
                logits = model(inputs, None)[0].transpose(0, 1).contiguous()
                if args.mlm:
                    loss = loss_function(logits, labels)
                else:
                    shift_logits = logits[:-1]
                    shift_labels = labels[1:]
                    loss = loss_function(shift_logits, shift_labels)
                avg_valid_loss.update(loss.item())

        valid_token_loss = avg_valid_loss.avg
        valid_token_ppl = math.exp(valid_token_loss)

        elapsed = (time.time() - start)/60
        metrics['valid_elapsed_min'] = elapsed

        metrics['average_valid_loss'] = valid_token_loss
        if args.tokens in ['bpe', 'wordpiece']:
            metrics['valid_token_ppl'] = valid_token_ppl
            metrics['average_valid_word_ppl'] = math.exp(valid_token_loss * valid_set.tensors[-1].numel() / valid_num_words)
        else:
            metrics['average_valid_word_ppl'] = valid_token_ppl
        logger.info(metrics)

        if args.local_rank < 1:

            # Should probably do this more often
            checkpoint_name = checkpoint_for(model_base, epoch)
            logger.info("Creating checkpoint: %s", checkpoint_name)
            if args.distributed:
                torch.save(model.module.state_dict(), checkpoint_name+'.pth')
                save_tlm_npz(model.module, checkpoint_name+'.npz')
            else:
                torch.save(model.state_dict(), checkpoint_name+'.pth')
                save_tlm_npz(model, checkpoint_name+'.npz')

            rm_old_checkpoints(model_base, epoch)


if __name__ == "__main__":
    train()
<|MERGE_RESOLUTION|>--- conflicted
+++ resolved
@@ -3,10 +3,7 @@
 import os
 from argparse import ArgumentParser
 import tempfile
-<<<<<<< HEAD
 import baseline
-=======
->>>>>>> 9b4fb336
 from torch.nn.parallel import DistributedDataParallel
 from torch.utils.data import DataLoader, TensorDataset
 from eight_mile.utils import str2bool, write_json, Offsets
@@ -100,101 +97,6 @@
 BERT_TOKENIZER = None
 
 
-<<<<<<< HEAD
-=======
-class SavableFastBPE(object):
-    def __init__(self, codes_path, vocab_path):
-        from fastBPE import fastBPE
-        self.codes = open(codes_path, 'rb').read()
-        self.vocab = open(vocab_path, 'rb').read()
-        self.bpe = fastBPE(codes_path, vocab_path)
-
-    def __getstate__(self):
-        return {'codes': self.codes, 'vocab': self.vocab}
-
-    def __setstate__(self, state):
-        with tempfile.NamedTemporaryFile() as codes, tempfile.NamedTemporaryFile() as vocab:
-            codes.write(state['codes'])
-            vocab.write(state['vocab'])
-            self.bpe = fastBPE(codes.name, vocab.name)
-
-    def apply(self, sentences):
-        return self.bpe.apply(sentences)
-
-
-class BPEVectorizer1D(AbstractVectorizer):
-    """Define a Baseline Vectorizer for BPE using fastBPE (https://github.com/glample/fastBPE)
-
-    If you use tokens=bpe, this vectorizer is used, and so then there is a
-    dependency on fastBPE
-
-    To use BPE, we assume that a Dictionary of codes and vocab was already created
-
-    """
-    def __init__(self, **kwargs):
-        """Loads a BPE tokenizer"""
-        super(BPEVectorizer1D, self).__init__(kwargs.get('transform_fn'))
-        self.max_seen = 128
-        self.model_file = kwargs.get('model_file')
-        self.vocab_file = kwargs.get('vocab_file')
-        self.tokenizer = SavableFastBPE(self.model_file, self.vocab_file)
-        self.mxlen = kwargs.get('mxlen', -1)
-        self.vocab = {k: i for i, k in enumerate(self.read_vocab(self.vocab_file))}
-
-    def read_vocab(self, s):
-        vocab = [] + Offsets.VALUES + ['[CLS]', '[MASK]']
-        with open(s, "r") as f:
-            for line in f.readlines():
-                token = line.split()[0].strip()
-                vocab.append(token)
-        return vocab
-
-    def count(self, tokens):
-        seen = 0
-        counter = Counter()
-        for tok in self.iterable(tokens):
-            counter[tok] += 1
-            seen += 1
-        self.max_seen = max(self.max_seen, seen)
-        return counter
-
-    def iterable(self, tokens):
-        for t in tokens:
-            if t in Offsets.VALUES:
-                yield t
-            elif t == '<unk>':
-                yield Offsets.VALUES[Offsets.UNK]
-            elif t == '<eos>':
-                yield Offsets.VALUES[Offsets.EOS]
-            else:
-                subwords = self.tokenizer.apply([t])[0].split()
-                for x in subwords:
-                    yield x
-
-    def _next_element(self, tokens, vocab):
-        for atom in self.iterable(tokens):
-            value = vocab.get(atom)
-            if value is None:
-                value = vocab[Offsets.VALUES[Offsets.UNK]]  # This shouldnt actually happen
-            yield value
-
-    def run(self, tokens, vocab):
-        if self.mxlen < 0:
-            self.mxlen = self.max_seen
-        vec1d = np.zeros(self.mxlen, dtype=np.long)
-        for i, atom in enumerate(self._next_element(tokens, vocab)):
-            if i == self.mxlen:
-                i -= 1
-                break
-            vec1d[i] = atom
-        valid_length = i + 1
-        return vec1d, valid_length
-
-    def get_dims(self):
-        return self.mxlen,
-
-
->>>>>>> 9b4fb336
 class WordPieceVectorizer1D(AbstractVectorizer):
     """Define a Baseline Vectorizer that can do WordPiece with BERT tokenizer
 
@@ -407,10 +309,7 @@
         vectorizers_mxlen = preproc_data['vectorizers_mxlen']
         for k, vectorizer in reader.vectorizers.items():
             vectorizer.max_seen = vectorizers_mxlen[k]
-<<<<<<< HEAD
-=======
-
->>>>>>> 9b4fb336
+
     else:
         vocab_sources = [dataset['train_file'], dataset['valid_file']]
         vocabs = reader.build_vocab(vocab_sources)
@@ -591,14 +490,11 @@
     valid_loader = DataLoader(valid_set, batch_size=args.batch_size, shuffle=False)
     logger.info("Loaded datasets")
 
-<<<<<<< HEAD
     if len(args.rpr_k) == 0 or args.rpr_k[0] < 1:
         rpr_k = None
     else:
         rpr_k = args.rpr_k
 
-=======
->>>>>>> 9b4fb336
     if args.mlm:
         from baseline.pytorch.lm import TransformerMaskedLanguageModel
         model = TransformerMaskedLanguageModel.create(embeddings,
@@ -609,11 +505,8 @@
                                                       gpu=False,
                                                       num_heads=args.num_heads,
                                                       layers=args.num_layers,
-<<<<<<< HEAD
                                                       rpr_k=rpr_k,
                                                       d_k=args.d_k,
-=======
->>>>>>> 9b4fb336
                                                       src_keys=['x'], tgt_key=tgt_key)
     else:
         model = TransformerLanguageModel.create(embeddings,
@@ -624,11 +517,8 @@
                                                 gpu=False,
                                                 num_heads=args.num_heads,
                                                 layers=args.num_layers,
-<<<<<<< HEAD
                                                 rpr_k=rpr_k,
                                                 d_k=args.d_k,
-=======
->>>>>>> 9b4fb336
                                                 src_keys=['x'], tgt_key=tgt_key)
     model.to(args.device)
     loss_function = model.create_loss()
